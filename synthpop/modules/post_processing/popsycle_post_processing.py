"""
Post-processing to convert the output into the PopSyCLE input format,
ready to be plugged in at the calc_events stage.
Note: obsmag must be set to FALSE in config file to use this module
"""

__author__ = "M.J. Huston, A. Kim, C. Lee"

from ._post_processing import PostProcessing
import time
import pandas as pd
import numpy as np
import h5py
import os
from popsycle.synthetic import _get_bin_edges, _bin_lb_hdf5

filter_matching_mist = {"2MASS_J": 'ubv_J',
                   "2MASS_H": 'ubv_H',
                   "2MASS_Ks": 'ubv_K',
                   "Bessell_U": 'ubv_U',
                   "Bessell_I": 'ubv_I',
                   "Bessell_B": 'ubv_B',
                   "Bessell_V": 'ubv_V',
                   "Bessell_R": 'ubv_R'
                   }

class PopsyclePostProcessing(PostProcessing):

    def __init__(self, model, logger, bin_edges_number=None, **kwargs):
        super().__init__(model, logger, **kwargs)
        self.bin_edges_number = bin_edges_number

    def do_post_processing(self, dataframe: pd.DataFrame) -> pd.DataFrame:
        """
        Converts DataFrame into format needed for input to PopSyCLE as a replacement
        for Galaxia, saving the file to the set file name + '.ebf' and returning
        the DataFrame with modified columns.
        """
        self.output_root = f"{self.model.get_filename(self.model.l_deg, self.model.b_deg, self.model.solid_angle)}_psc"
        
        # Translate extinction to Ebv extinction
        extinction = self.model.populations[0].extinction
        extinction_type = self.model.populations[0].extinction.A_or_E_type
        ext_in_map = dataframe[extinction_type].to_numpy()
        Av = extinction.extinction_at_lambda(0.544579, ext_in_map)
        Ab = extinction.extinction_at_lambda(0.438074, ext_in_map)
        dataframe["E(B-V)"] = Ab - Av

        star_dict = pd.DataFrame()
        
        # create log (with same info as galaxia log)
        #dtype = [('latitude', 'f8'), ('longitude', 'f8'), ('surveyArea', 'f8')]
        #log = np.zeros(1, dtype=dtype)
        latitude = self.model.l_deg
        longitude = self.model.b_deg
        surveyArea = self.model.solid_angle
        if self.model.solid_angle_unit=='sr':
            surveyArea *= (180/np.pi)**2
            
<<<<<<< HEAD
        os.makedirs('/'.join(self.output_root.split('/')[:-1]),
                    exist_ok=True)
=======
        os.makedirs('/'.join(self.output_root.split('/')[:-1]), exist_ok=True)
>>>>>>> 72039801
        with open(self.output_root + '_synthpop_params.txt', 'w') as params_file:
            params_file.write(f"seed {self.model.parms.random_seed}\n")

        star_dict['zams_mass'] = dataframe["iMass"]
        star_dict['mass'] = dataframe["Mass"]
        star_dict['systemMass'] = star_dict['mass']
        star_dict['px'] = dataframe["x"]
        star_dict['py'] = dataframe["y"]
        star_dict['pz'] = dataframe["z"]
        star_dict['vx'] = dataframe["U"]
        star_dict['vy'] = dataframe["V"]
        star_dict['vz'] = dataframe["W"]
        star_dict['vr'] = dataframe['vr_bc']
        star_dict['mu_lcosb'] = dataframe['mul']
        star_dict['mu_b'] = dataframe['mub']
        star_dict['exbv'] = dataframe["E(B-V)"]
        star_dict['glat'] = dataframe["b"]
        star_dict['glon'] = dataframe["l"]
        wrap_idx = star_dict[star_dict['glon'] > 180].index
        star_dict.loc[wrap_idx, 'glon'] -= 360
        
        star_dict['mbol'] = -2.5 * dataframe["log_L"] + 4.75
        star_dict['grav'] = dataframe["log_g"]
        star_dict['teff'] = dataframe["log_Teff"]
        star_dict['feh'] = dataframe["[Fe/H]"]
        star_dict['rad'] = dataframe["Dist"]
        for filter in self.model.parms.chosen_bands:
            if filter in filter_matching_mist:
                star_dict[filter_matching_mist[filter]] = dataframe[filter]
        
        star_dict['isMultiple'] = np.zeros(dataframe.shape[0], dtype=int)
        star_dict['N_companions'] = np.zeros(dataframe.shape[0], dtype=int)
        phases = np.nan_to_num(dataframe['phase'].to_numpy())
        star_dict['rem_id'] = (phases*(phases>100)).astype(int)
        star_dict['obj_id'] = np.arange(0, len(star_dict))

        _, lat_bin_edges, long_bin_edges = _get_bin_edges(latitude, longitude, surveyArea, self.bin_edges_number)
        
        h5file = h5py.File(f"{self.output_root}.h5", 'w')
        h5file['lat_bin_edges'] = lat_bin_edges
        h5file['long_bin_edges'] = long_bin_edges
        
        _bin_lb_hdf5(lat_bin_edges, long_bin_edges, star_dict, self.output_root)
        print(f"PopSyCLE formatted output saved in {self.output_root}.h5")
    
        return dataframe<|MERGE_RESOLUTION|>--- conflicted
+++ resolved
@@ -57,12 +57,7 @@
         if self.model.solid_angle_unit=='sr':
             surveyArea *= (180/np.pi)**2
             
-<<<<<<< HEAD
-        os.makedirs('/'.join(self.output_root.split('/')[:-1]),
-                    exist_ok=True)
-=======
         os.makedirs('/'.join(self.output_root.split('/')[:-1]), exist_ok=True)
->>>>>>> 72039801
         with open(self.output_root + '_synthpop_params.txt', 'w') as params_file:
             params_file.write(f"seed {self.model.parms.random_seed}\n")
 
