""" make Synthpop available for import """
import sys

<<<<<<< HEAD
from .constants import SYNTHPOP_DIR
from . import modules
from . import constants
from .synthpop_main import *
from .synthpop_main import __doc__
=======
try:
    from .constants import SYNTHPOP_DIR

except ImportError:
    if sys.argv[0] != '-m':
        raise ImportError("You must migrate the files first using migrate_interactive_part")

else:
    from . import modules
    from . import constants
    from .synthpop_main import *
    from .synthpop_main import __doc__
>>>>>>> 005d8d58
<|MERGE_RESOLUTION|>--- conflicted
+++ resolved
@@ -1,23 +1,8 @@
 """ make Synthpop available for import """
 import sys
 
-<<<<<<< HEAD
 from .constants import SYNTHPOP_DIR
 from . import modules
 from . import constants
 from .synthpop_main import *
-from .synthpop_main import __doc__
-=======
-try:
-    from .constants import SYNTHPOP_DIR
-
-except ImportError:
-    if sys.argv[0] != '-m':
-        raise ImportError("You must migrate the files first using migrate_interactive_part")
-
-else:
-    from . import modules
-    from . import constants
-    from .synthpop_main import *
-    from .synthpop_main import __doc__
->>>>>>> 005d8d58
+from .synthpop_main import __doc__